--- conflicted
+++ resolved
@@ -40,9 +40,8 @@
 
   defp deps do
     [
-<<<<<<< HEAD
       # Core
-      {:crc32cer, "~>0.1.3"},
+      {:crc32cer, "~>0.1.8"},
       {:varint, "~>1.2.0"},
       {:connection, "~>1.0.4"},
 
@@ -51,19 +50,8 @@
       {:dialyxir, "~> 1.0.0-rc.6", only: [:dev], runtime: false},
       {:ex_doc, "~>0.23.0", only: [:dev], runtime: false},
       {:excoveralls, "~>0.13.3", only: :test},
-      {:kafka_protocol, "~> 2.2.7", only: [:dev, :test]},
+      {:kafka_protocol, "~> 2.4.1", only: [:dev, :test]},
       {:snappy, git: "https://github.com/fdmanana/snappy-erlang-nif", only: [:dev, :test]}
-=======
-      {:crc32cer, "~>0.1.8"},
-      {:varint, "~>1.2.0"},
-      {:connection, "~>1.0.4"},
-      {:kafka_protocol, "~> 2.4.1", only: [:dev, :test]},
-      {:credo, "~>1.5.0", only: [:dev, :test], runtime: false},
-      {:excoveralls, "~>0.13.3", only: :test},
-      {:snappy, git: "https://github.com/fdmanana/snappy-erlang-nif", only: [:dev, :test]},
-      {:dialyxir, "~> 1.0.0", only: [:dev], runtime: false},
-      {:ex_doc, "~>0.23.0", only: [:dev], runtime: false}
->>>>>>> ba384287
     ]
   end
 
